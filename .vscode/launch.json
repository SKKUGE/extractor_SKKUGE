--- conflicted
+++ resolved
@@ -1,33 +1,3 @@
-<<<<<<< HEAD
-{
-  // Use IntelliSense to learn about possible attributes.
-  // Hover to view descriptions of existing attributes.
-  // For more information, visit: https://go.microsoft.com/fwlink/?linkid=830387
-  "version": "0.2.0",
-  "configurations": [
-    {
-      "name": "Python: Current File",
-      "type": "python",
-      "request": "launch",
-      "program": "${file}",
-      "console": "integratedTerminal",
-      "justMyCode": true,
-      "args": [
-        "-t",
-        "16",
-        "-c",
-        "100",
-        "-u",
-        "JU",
-        "-p",
-        "test_proj",
-        "--barcode",
-        "test_barcode.txt"
-      ]
-    }
-  ]
-}
-=======
 {
   // Use IntelliSense to learn about possible attributes.
   // Hover to view descriptions of existing attributes.
@@ -55,5 +25,4 @@
       ]
     }
   ]
-}
->>>>>>> 55123295
+}