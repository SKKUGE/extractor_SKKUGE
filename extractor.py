<<<<<<< HEAD
#!/usr/bin/python
# -*- coding: utf-8 -*-

# Original code is here, https://github.com/MyungjaeSong/Paired-Library.git
# This is the modified version of the program for academic uses in SKKUGE Lab

__author__ = "forestkeep21@naver.com"
__editor__ = "poowooho3@g.skku.edu"

import time
import pathlib

import pandas as pd
from tqdm import tqdm
import skbio


def extract_read_cnts(
    sequence_file: pathlib.Path,
    barcode_file: pathlib.Path,
) -> pd.DataFrame:
    # df index == barcode, column == read count
    
    tqdm.pandas()
    # Load barcode file
    result_df = pd.read_csv(
        barcode_file, sep=":", header=None, names=["Gene", "Barcode"]
    ).set_index(
        "Gene"
    )  # TODO: tentative design
    # Load a splitted sequencing result using high-level I/O
    seqs = skbio.io.read(
        sequence_file, format="fastq", verify=True, variant="illumina1.8"
    )  # FASTQ format verification using skbio

    seq_df = pd.DataFrame([seq._string.decode() for seq in seqs], columns=["Sequence"])
    result_df["Read_counts"] = 0
    print()
    for idx, row in tqdm(result_df.iterrows()):
        result_df.loc[idx, "Read_counts"] = (
            seq_df["Sequence"].str.contains(row["Barcode"]).sum()
        )

    # result_df example
    #                                             Barcode  Read_counts
    # Gene
    # Frag1_Pos_1_M_F     TTCACTGAATATAAACTTGTGGTAGTT            0
    # Frag1_Pos_1_M_Y     TACACTGAATATAAACTTGTGGTAGTT            0
    # Frag1_Pos_1_M_C     TGCACTGAATATAAACTTGTGGTAGTT            0
    # Frag1_Pos_1_M_STOP  TGAACTGAATATAAACTTGTGGTAGTT            0
    # Frag1_Pos_1_M_W     TGGACTGAATATAAACTTGTGGTAGTT            0

    return result_df


def main(*args) -> pd.DataFrame:
    (sequence, barcode, logger) = args[0]

    start = time.time()
    rval = extract_read_cnts(sequence, barcode)
    end = time.time()

    logger.info(f"Extraction is done. {end - start}s elapsed.")

    return rval
=======
#!/usr/bin/python
# -*- coding: utf-8 -*-

# Original code is here, https://github.com/MyungjaeSong/Paired-Library.git
# This is the modified version of the program for academic uses in SKKUGE Lab

__author__ = "forestkeep21@naver.com"
__editor__ = "poowooho3@g.skku.edu"

import time
import pathlib

import pandas as pd
from tqdm import tqdm
import skbio


def extract_read_cnts(
    sequence_file: pathlib.Path,
    barcode_file: pathlib.Path,
) -> pd.DataFrame:
    # df index == barcode, column == read count

    from torch import cuda
    import cudf

    tqdm.pandas()
    # Load barcode file
    result_df = pd.read_csv(
        barcode_file, sep=":", header=None, names=["Gene", "Barcode"]
    ).set_index(
        "Gene"
    )  # TODO: tentative design

    # Load a splitted sequencing result using high-level I/O; validating fastq format
    seqs = skbio.io.read(
        sequence_file, format="fastq", verify=True, variant="illumina1.8"
    )  # FASTQ format verification using skbio

    result_df["Read_counts"] = 0

    cuda_available = cuda.is_available()

    # debug
    cuda_available = False
    if cuda_available:
        print("Nvidia GPU detected!")

        seq_df = cudf.DataFrame(
            [seq._string.decode() for seq in seqs], columns=["Sequence"]
        )
        for idx, row in tqdm(result_df.iterrows()):
            result_df.loc[idx, "Read_counts"] = (
                seq_df["Sequence"].str.contains(row["Barcode"]).sum()
            )

    else:  # this command not being found can raise quite a few different errors depending on the configuration
        print("No Nvidia GPU in system!")

        seq_df = pd.DataFrame(
            [seq._string.decode() for seq in seqs], columns=["Sequence"]
        )
        for idx, row in tqdm(result_df.iterrows()):
            result_df.loc[idx, "Read_counts"] = (
                seq_df["Sequence"].str.contains(row["Barcode"]).sum()
            )

    # result_df example
    #                                             Barcode  Read_counts
    # Gene
    # Frag1_Pos_1_M_F     TTCACTGAATATAAACTTGTGGTAGTT            0
    # Frag1_Pos_1_M_Y     TACACTGAATATAAACTTGTGGTAGTT            0
    # Frag1_Pos_1_M_C     TGCACTGAATATAAACTTGTGGTAGTT            0
    # Frag1_Pos_1_M_STOP  TGAACTGAATATAAACTTGTGGTAGTT            0
    # Frag1_Pos_1_M_W     TGGACTGAATATAAACTTGTGGTAGTT            0

    return result_df


def main(*args) -> pd.DataFrame:
    (sequence, barcode, logger) = args[0]

    # start = time.time()
    rval = extract_read_cnts(sequence, barcode)
    # end = time.time()

    # logger.info(f"Extraction is done. {end - start}s elapsed.")

    return rval
>>>>>>> 55123295
<|MERGE_RESOLUTION|>--- conflicted
+++ resolved
@@ -1,70 +1,3 @@
-<<<<<<< HEAD
-#!/usr/bin/python
-# -*- coding: utf-8 -*-
-
-# Original code is here, https://github.com/MyungjaeSong/Paired-Library.git
-# This is the modified version of the program for academic uses in SKKUGE Lab
-
-__author__ = "forestkeep21@naver.com"
-__editor__ = "poowooho3@g.skku.edu"
-
-import time
-import pathlib
-
-import pandas as pd
-from tqdm import tqdm
-import skbio
-
-
-def extract_read_cnts(
-    sequence_file: pathlib.Path,
-    barcode_file: pathlib.Path,
-) -> pd.DataFrame:
-    # df index == barcode, column == read count
-    
-    tqdm.pandas()
-    # Load barcode file
-    result_df = pd.read_csv(
-        barcode_file, sep=":", header=None, names=["Gene", "Barcode"]
-    ).set_index(
-        "Gene"
-    )  # TODO: tentative design
-    # Load a splitted sequencing result using high-level I/O
-    seqs = skbio.io.read(
-        sequence_file, format="fastq", verify=True, variant="illumina1.8"
-    )  # FASTQ format verification using skbio
-
-    seq_df = pd.DataFrame([seq._string.decode() for seq in seqs], columns=["Sequence"])
-    result_df["Read_counts"] = 0
-    print()
-    for idx, row in tqdm(result_df.iterrows()):
-        result_df.loc[idx, "Read_counts"] = (
-            seq_df["Sequence"].str.contains(row["Barcode"]).sum()
-        )
-
-    # result_df example
-    #                                             Barcode  Read_counts
-    # Gene
-    # Frag1_Pos_1_M_F     TTCACTGAATATAAACTTGTGGTAGTT            0
-    # Frag1_Pos_1_M_Y     TACACTGAATATAAACTTGTGGTAGTT            0
-    # Frag1_Pos_1_M_C     TGCACTGAATATAAACTTGTGGTAGTT            0
-    # Frag1_Pos_1_M_STOP  TGAACTGAATATAAACTTGTGGTAGTT            0
-    # Frag1_Pos_1_M_W     TGGACTGAATATAAACTTGTGGTAGTT            0
-
-    return result_df
-
-
-def main(*args) -> pd.DataFrame:
-    (sequence, barcode, logger) = args[0]
-
-    start = time.time()
-    rval = extract_read_cnts(sequence, barcode)
-    end = time.time()
-
-    logger.info(f"Extraction is done. {end - start}s elapsed.")
-
-    return rval
-=======
 #!/usr/bin/python
 # -*- coding: utf-8 -*-
 
@@ -153,5 +86,4 @@
 
     # logger.info(f"Extraction is done. {end - start}s elapsed.")
 
-    return rval
->>>>>>> 55123295
+    return rval