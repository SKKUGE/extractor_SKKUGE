import logging
import subprocess as sp
import multiprocessing as mp
import shlex
import os
import pathlib
import sys
import pandas as pd
from collections import defaultdict
from types import SimpleNamespace
from concurrent.futures import ProcessPoolExecutor

import pandas as pd


class Helper(object):
    @staticmethod
    def mkdir_if_not(directory: str) -> pathlib.Path:
        """
        > If the directory doesn't exist, create it

        :param directory: The directory to create
        :type directory: str
        :return: A path object
        """
        path = pathlib.Path(directory)
        path.mkdir(parents=True, exist_ok=True)
        return path

    @staticmethod
    def load_samples(dir: pathlib.Path) -> list:
        """
        It reads a file and returns a list of non-empty lines that don't start with a hash

        :param dir: the directory of the samples file
        :type dir: pathlib.Path
        :return: A list of samples.
        """
        with open(dir, "r") as file:
            sample_list = [
                sample
                for sample in list(
                    filter(None, map(str.strip, file.read().split("\n")))
                )
                if sample[0] != "#"
            ]

        return sample_list

    @staticmethod  ## defensive
    def equal_num_samples_checker(
        proj_path: pathlib.Path, loaded_samples: list, logger
    ):
        """
        > This function checks if the number of samples in the Input folder and in the User folder
        matches

        :param proj_path: pathlib.Path, loaded_samples: list, logger
        :type proj_path: pathlib.Path
        :param loaded_samples: a list of sample names
        :type loaded_samples: list
        :param logger: a logger object
        """

        if len(list(proj_path.glob("*"))) != len(loaded_samples):
            logger.warning(
                "The number of samples in the Input folder and in the User folder does not matched."
            )

            input_entries = [i.name for i in proj_path.glob("*")]
            user_entries = [i for i in loaded_samples]
            logger.warning(
                f"Input folder: {len(list(proj_path.glob('*')))}, Project list samples: {len(loaded_samples)}"
            )
            logger.warning(
                f"Input folder: {[i for i in input_entries if i not in user_entries]}"
            )
            logger.warning(
                f"Project list samples: {[u for u in user_entries if u not in input_entries]}"
            )
        else:
            logger.info("The file list is correct, pass\n")

    @staticmethod
    def SplitSampleInfo(sample):  # Deprecated
        # Sample\tReference\tGroup
        logging.info("[Deprecated] Processing sample : %s" % sample)


# > The class creates a directory structure for a user and a project
class SystemStructure(object):
    def __init__(
        self,
        user_name: str,
        project_name: str,
    ):
        # https://www.notion.so/dengardengarden/s-Daily-Scrum-Reports-74d406ce961c4af78366a201c1933b66#cd5b57433eca4c6da36145d81adbbe5e
        self.user_name = user_name
        self.project_name = project_name
        self.project_samples_path = ""
        self.input_sample_organizer = defaultdict(pathlib.Path)
        self.input_file_organizer = defaultdict(
            pathlib.Path
        )  # .fastq.gz #TODO: FLASh integration? https://ccb.jhu.edu/software/FLASH/
        # should contain absolute path to the file
        self.output_sample_organizer = defaultdict(pathlib.Path)

        self.user_dir = Helper.mkdir_if_not("User" + "/" + self.user_name)
        self.barcode_dir = Helper.mkdir_if_not("Barcodes")
        self.input_dir = Helper.mkdir_if_not(
            "Input" + "/" + self.user_name + "/" + self.project_name
        )
        self.project_samples_path = pathlib.Path(
            "User" + "/" + self.user_name + "/" + f"{self.project_name}.txt"
        )
        if not self.project_samples_path.exists():
            with open(self.project_samples_path, "w") as f:
                f.write("")

        self.output_dir = Helper.mkdir_if_not(
            "Output" + "/" + self.user_name + "/" + self.project_name
        )

    def mkdir_sample(self, sample_name: str):
        # TODO
        self.input_sample_organizer[sample_name] = Helper.mkdir_if_not(
            self.input_dir / sample_name
        )
        self.output_sample_organizer[sample_name] = Helper.mkdir_if_not(
            self.output_dir / sample_name
        )
        self.result_dir = Helper.mkdir_if_not(
            self.output_sample_organizer[sample_name] / "Result"
        )


class ExtractorRunner:
    def __init__(self, sample: str, args: SimpleNamespace):
        args.python = sys.executable
        # Find python executable if not specified
        args.system_structure.mkdir_sample(sample)
        self.sample = sample
        self.args = args

        for idx, file_path in enumerate(
            [
                p
                for p in self.args.system_structure.input_sample_organizer[
                    self.sample
                ].glob("*")
            ]
        ):
            # Load input file from input sample folder (only one file)
            if file_path.suffix in [".fastq", ".fq", ".fastq.gz", ".fq.gz"]:
                args.logger.info(f"File name : {file_path.stem}")
                self.args.system_structure.input_file_organizer[self.sample] = (
                    pathlib.Path.cwd() / file_path
                )
                break

            if (
                idx
                == len(
                    [
                        p
                        for p in self.args.system_structure.input_sample_organizer[
                            self.sample
                        ].glob("*")
                    ]
                )
                - 1
            ):
                raise Exception("No fastq file in the sample folder")

        # self.strInputList  => contains all splitted fastq file path; glob can be used

        self.args.system_structure.seq_split_dir = Helper.mkdir_if_not(
            self.args.system_structure.input_sample_organizer[self.sample]
            / "Split_files"
        )

    def _split_into_chunks(self):

        ### Defensive : original fastq wc == split fastq wc
        # https://docs.python.org/3.9/library/subprocess.html#security-considerations
        sp.run(
            shlex.split(
                shlex.quote(
                    f"split {self.args.system_structure.input_file_organizer[self.sample]} -l {4 * self.args.chunk_size} -d -a 6 --additional-suffix=.fastq {self.args.system_structure.seq_split_dir}/split_"
                )
            ),
            shell=True,
            check=True,
        )

        self.args.logger.info(
            f"The number of split files:{len(list(self.args.system_structure.seq_split_dir.glob('*')))}"
        )

    def _populate_command(self):

        return [
            (
                str(pathlib.Path.cwd() / self.args.system_structure.seq_split_dir / f),
                str(
                    pathlib.Path.cwd()
                    / self.args.system_structure.barcode_dir
                    / self.args.barcode
                ),
                self.args.logger,
            )
            for f in sorted(os.listdir(self.args.system_structure.seq_split_dir))
            if f.endswith(".fastq")
        ]


def system_struct_checker(func):
    def wrapper(args: SimpleNamespace):

        args.multicore = os.cpu_count() if args.multicore == 0 else args.multicore
        args.logger.info("Program start")
        if os.cpu_count() < args.multicore:
            args.logger.warning(
                f"Optimal threads <= {sp.cpu_count()} : {args.multicore} is not recommended"
            )
        for key, value in sorted(vars(args).items()):
            args.logger.info(f"Argument {key}: {value}")

        args.logger.info("File num check: input folder and project list")
        Helper.equal_num_samples_checker(
            args.system_structure.input_dir, args.samples, args.logger
        )

        func(args)
        args.logger.info("Extraction process completed.")

    return wrapper


@system_struct_checker
def run_pipeline(args: SimpleNamespace) -> None:
    for sample in args.samples:
        Helper.SplitSampleInfo(sample)

        extractor_runner = ExtractorRunner(sample, args)

        # Chunking
        args.logger.info("Splitting sequecnes into chunks")
        extractor_runner._split_into_chunks()

        args.logger.info("Populating command...")
        listCmd = extractor_runner._populate_command()

        args.logger.info("RunMulticore")
        run_extractor_mp(listCmd, args.multicore, args.logger).to_csv(
            f"{args.system_structure.result_dir}/{sample}+extraction_result.csv"
        )


def run_extractor_mp(lCmd, iCore, logger) -> pd.DataFrame:
    from extractor import main as extractor_main

    for sCmd in lCmd:
        logger.info(f"Running {sCmd} command with {iCore} cores")

    result = []
    with ProcessPoolExecutor(max_workers=iCore) as executor:
        for rval in executor.map(extractor_main, lCmd):
            result.append(rval)
    logger.info(f"All extra tion subprocesses completed")
    logger.info(f"Merging extraction results...")

    df = result.pop()
    for d in result:
        df["Read_counts"] = df["Read_counts"] + d["Read_counts"]

<<<<<<< HEAD
    logger.info(f"All extraction process completed")


#LBJ editing
class ReadBarcode(object):

    def __init__(self):
        self.FilePath = ''
        self.user = ''
        self.project = ''
        self.index = ''

        self.BarcodeList = pd.DataFrame()

    def SelectFromExcel(self):

        df = pd.read_excel(
            pathlib.Path("User" + "/" + self.user + "/" + f"Barcode Database.xlsx"), engine = 'openpyxl', sheet_name="Oligo seq") #edit to pathlib later
        #out = df.loc[:, ['Gene name', 'Barcode sequence']]
        self.BarcodeList = df
        return df

    def UseCSV(self):
        f_csv = pd.read_csv(pathlib.Path("Input" + "/" + f"input.csv")) #edit to pathlib later
        self.user = f_csv.at[0,'user_name']
        self.project = f_csv.at[0,'project_name']
        Barcode_temp = pd.DataFrame([], columns=['user_name','project_name','Gene name','Barcode sequence'])

        for gene_name in f_csv['Gene name']:
            temp = self.BarcodeList[self.BarcodeList['Gene name'] == gene_name].copy()
            temp = temp.loc[:, ['Gene name', 'Barcode sequence']]
            Barcode_temp = pd.concat([Barcode_temp,temp])

        #for gene_set in f_csv['gene set'] :
        #    temp = self.BarcodeList[self.BarcodeList['Gene name'].str.contains(gene_set)].copy()
        #    Barcode_temp = pd.concat([Barcode_temp,temp])

        Barcode_temp['user_name'] = self.user
        Barcode_temp['project_name'] = self.project
        #Barcode_temp['Barcode sequence'] = 'T'*int(self.poly_t) + Barcode_temp['Barcode sequence'].astype(str)

        #print(Barcode_temp)
        return Barcode_temp

    def UseExcel(self):
        db = self.BarcodeList.copy()
        num=0
        for index in db.columns :
            print(num,index)
            num=num+1
        col_num = list(map(int,input('select columns to use (ex:0 1 3 7)').split()))
        db = db.iloc[:, col_num]
        print(db)
        for option in db.columns:
            temp = db[option]
            temp = temp.drop_duplicates().reset_index(drop = True)
            print(temp)
            
            condition = input('select rows to use (ex:0 1 3 7)')
            if(condition == '*'):
                continue
            condition = list(map(int, condition.split()))
            print(condition)
            #delete = temp.drop(index = condition).index
            options = temp[temp.index.isin(condition)].values
            db = db[db[option].isin(options)]
        print(db)
        return db
=======
    return df
>>>>>>> 947e0899
<|MERGE_RESOLUTION|>--- conflicted
+++ resolved
@@ -274,8 +274,7 @@
     for d in result:
         df["Read_counts"] = df["Read_counts"] + d["Read_counts"]
 
-<<<<<<< HEAD
-    logger.info(f"All extraction process completed")
+    return df
 
 
 #LBJ editing
@@ -342,7 +341,4 @@
             options = temp[temp.index.isin(condition)].values
             db = db[db[option].isin(options)]
         print(db)
-        return db
-=======
-    return df
->>>>>>> 947e0899
+        return db