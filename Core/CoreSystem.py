import concurrent
import os
import pathlib
import subprocess as sp
import sys
import traceback
from datetime import datetime
from types import SimpleNamespace

from psutil import cpu_count

DEBUGGING = True
N_PHYSICAL_CORES = cpu_count(logical=False)

os.environ["MALLOC_TRIM_THRESHOLD_"] = "65536"


import ctypes

import dask
import pandas as pd
<<<<<<< HEAD
from dask import array as da
from dask import bag as db
from dask import dataframe as dd
from dask.distributed import Client, LocalCluster, wait

# from dask_cuda import LocalCUDACluster
from icecream import ic
from tqdm import tqdm

dask.config.set(
    {
        "dataframe.convert-string": True,
        # "dataframe.backend": "cudf",
=======
import polars as pl
from dask import bag as db
from dask import dataframe as dd
from dask.distributed import Client, LocalCluster
from icecream import ic
from tqdm import tqdm

pl.Config.set_streaming_chunk_size(1024)
dask.config.set(
    {
        "dataframe.convert-string": True,
>>>>>>> 88da1df0
    }
)


def time_format():
    return datetime.now().strftime("%Y-%m-%d %H:%M:%S")


<<<<<<< HEAD
ic.configureOutput(prefix=f"{time_format()} | ")
=======
ic.configureOutput(prefix=f"{datetime.now().strftime('%Y-%m-%d %H:%M:%S')} | ")
>>>>>>> 88da1df0
ic.configureOutput(includeContext=True)


def trim_memory() -> int:
    libc = ctypes.CDLL("libc.so.6")
    return libc.malloc_trim(0)


<<<<<<< HEAD
# def binary_tree_merge(dataframes):
#     if len(dataframes) == 1:
#         return dataframes[0]
#     mid = len(dataframes) // 2
#     left = binary_tree_merge(dataframes[:mid])
#     right = binary_tree_merge(dataframes[mid:])
#     return left.merge(right, left_index=True, right_index=True)


# def remove_ambiguous_reads(dataframe_path, summed_vector, args, i):
#     ic(f"Reading parquet file {dataframe_path}...")
#     dataframe = dd.read_parquet(
#         dataframe_path, engine="pyarrow", calculate_divisions=True
#     )
#     dataframe["Sum"] = summed_vector
#     dataframe = dataframe[
#         (dataframe["Sum"] <= 2)
#         & (dataframe["Sum"] > 0)  # TODO: Generalize FILTER_CONDITION
#     ]  # Remove ambiguous sequences sparse
#     dataframe = dataframe.drop(columns=["Sum"])
#     dataframe.to_parquet(
#         f"{args.system_structure.full_mat_dir}/{i}",  # filtered parquets TODO: rename this variable
#         engine="pyarrow",
#         write_index=True,
#         write_metadata_file=True,
#         compute=True,
#     )

#     return f"{args.system_structure.full_mat_dir}/{i}"
=======
def indel_analysis():
    ic("Indel analysis... (Not implemented yet)")
    # Use CRISPREsso API
>>>>>>> 88da1df0

    return 0


def filter_parquets(args, rvals, sequence_df_parquet_path, client):
    def _filter_and_save_as_parquet(dataframe, mask, path):
        try:
            # truthy_mask = dataframe == True
            dataframe = dataframe.loc[~mask, :]  # Drop ambiguous reads
            # dataframe = dataframe.where(
            #     truthy_mask, np.nan
            # )  # Reduce sparsity by filtering out zero values
            # dataframe = dataframe.dropna()

            dataframe.to_parquet(
                path,  # filtered parquets TODO: rename this variable
                engine="pyarrow",
                write_index=True,
                write_metadata_file=True,
                compute=True,
            )

            return 0

        except Exception as e:
            ic(e)
            return -4

    def _converting_read_counts_to_vectors(x):
        return (
            x[x.columns[0]].squeeze().astype(int)
        )  # Assumption: only one column at a time

    def chunk_into_n(lst, n):
        from math import ceil

        size = ceil(len(lst) / n)
        return list(map(lambda x: lst[x * size : x * size + size], list(range(n))))

    def _custom_sum(svecs: list):
        if len(svecs) == 0:
            return dd.from_dask_array([])
        ic("Summing up read counts...")
        ic(len(svecs) - 1)
        pbar = tqdm(total=len(svecs) - 1)
        stack = svecs.copy()
        while len(stack) > 1:
            left = stack.pop()
            right = stack.pop()
            stack.append(left.add(right))
            pbar.update(len(svecs) - len(stack) - 1)

        pbar.close()
        return stack[0].persist()

<<<<<<< HEAD
def merge_parquets(
    args,
    rvals,
):

    try:
        ic("Reading parquet files...")
        lazy_all_extraction_datasets = [
            dask.delayed(dd.read_parquet)(
                x,
                engine="pyarrow",
                calculate_divisions=True,
            )
            for x in rvals
        ]
        ic("Lazily loading parquet files...")
        all_extraction_datasets = dask.compute(*lazy_all_extraction_datasets)
        all_count_vectors = [
            x.values.astype(int).squeeze().persist() for x in all_extraction_datasets
        ]
        delayed_summed_vector = dask.delayed(sum)(all_count_vectors)
        summed_vector = da.from_delayed(
            delayed_summed_vector,
            shape=(len(all_count_vectors[0].compute_chunk_sizes()),),
            dtype=int,
=======
    try:
        ic("Loading raw extraction parquet files...")

        lazy_all_extraction_datasets = []
        for file in rvals:
            fragmented_parquets = dask.delayed(dd.read_parquet)(
                f"{file}/*.parquet",
                split_row_groups=True,
                calculate_divisions=True,
            )

            lazy_all_extraction_datasets.append(fragmented_parquets)

        ic("Loading parquet files...")
        all_extraction_datasets = dask.compute(*lazy_all_extraction_datasets)

        ic("Converting read counts to vectors...")
        future_all_count_vectors = []
        for x in tqdm(all_extraction_datasets):
            future_all_count_vectors.append(
                client.submit(_converting_read_counts_to_vectors, x)
            )

        all_count_vectors = client.gather(future_all_count_vectors)
        ic("Summing up the read counts to determine ambiguous reads...")
        futures_summed_series = []
        for vector_chunk in chunk_into_n(all_count_vectors, N_PHYSICAL_CORES):
            f = client.submit(
                _custom_sum,
                vector_chunk,
            )
            futures_summed_series.append(f)

        ic("Gathering merged read counts to determine ambiguous reads...")
        summed_series = sum(client.gather(futures_summed_series))
        summed_frame = summed_series.to_frame(name=0)

        summed_frame["Ambiguity"] = False
        summed_frame["Ambiguity"] = summed_frame["Ambiguity"].mask(
            (summed_frame[0] > 2), True
>>>>>>> 88da1df0
        )
        ambiguity_mask = summed_frame["Ambiguity"]
        ambiguity_mask = ambiguity_mask.persist()

<<<<<<< HEAD
        ic("Summing up read counts...")
        rvals = []
        for i, dataframe in enumerate(
            all_extraction_datasets
        ):  # TODO: Refactor this part to a function

            dataframe["Sum"] = summed_vector
            dataframe = dataframe[
                (dataframe["Sum"] <= 2)
                & (dataframe["Sum"] > 0)  # TODO: Generalize FILTER_CONDITION
            ]  # Remove ambiguous sequences sparse
            dataframe = dataframe.drop(columns=["Sum"])
            dataframe = dataframe.persist()
            dataframe.to_parquet(
                f"{args.system_structure.full_mat_dir}/{i}",  # filtered parquets TODO: rename this variable
                engine="pyarrow",
                write_index=True,
                write_metadata_file=True,
                compute=True,
            )
            rvals.append(f"{args.system_structure.full_mat_dir}/{i}")

        return rvals
=======
        # Filtering based on the sum of the read counts
        ic("Filtering ambiguous reads...")
        ic("Submitting calculations...")
        paths = []
        futures = []
        for dataframe in tqdm(all_extraction_datasets):
            futures.append(
                client.submit(
                    _filter_and_save_as_parquet,
                    dataframe,
                    ambiguity_mask,
                    f"{args.system_structure.full_mat_dir}/{dataframe.columns[0]}",
                )
            )
            paths.append(f"{args.system_structure.full_mat_dir}/{dataframe.columns[0]}")

        rvals = client.gather(futures)
        if -4 in rvals:
            ic("Error in filtering, check the log file")
            raise Exception("Error in filtering, check the log file")

        return paths

    except FileNotFoundError as e:
        ic(e)
>>>>>>> 88da1df0

    except Exception as e:
        ic(e)
        ic(traceback.format_exc())
        args.logger.error(e)
        return -1


<<<<<<< HEAD
def finalize(
    # combined_extraction_datasets,
    filtered_parquet_paths,
=======
def get_readcount_table(
>>>>>>> 88da1df0
    args,
    sample,
    splitted_read_count_table_paths,
    barcode_path,
    barcode_df,
    client,
):

    try:
<<<<<<< HEAD
        ic("Reading parquet files...")
        lazy_all_extraction_datasets = [
            dask.delayed(dd.read_parquet)(
                x,
                engine="pyarrow",
                calculate_divisions=True,
            )
            for x in filtered_parquet_paths
        ]
        ic("Lazily loading parquet files...")
        all_extraction_datasets = dask.compute(*lazy_all_extraction_datasets)

        ic("Summing up read counts...")
        summed_barcodes = [x.sum(axis=0).persist() for x in all_extraction_datasets]

        all_extraction_datasets = dd.concat(summed_barcodes, axis=0)
        all_extraction_datasets.visualize(
            filename=f"{args.system_structure.result_dir}/post_processing.png"
        )

        ic(f"{sample}+{barcode}: Extraction future generated.")
        all_extraction_datasets.compute().to_csv(
=======
        ic("Pooling filtered parquet files...")
        lazy_all_extraction_datasets = []
        for file in splitted_read_count_table_paths:
            fragmented_parquets = dask.delayed(dd.read_parquet)(
                f"{file}/*.parquet",
                split_row_groups=True,
                calculate_divisions=True,
            )

            lazy_all_extraction_datasets.append(fragmented_parquets)

        ic("Lazily loading parquet files...")
        all_filtered_extraction_datasets = dask.compute(*lazy_all_extraction_datasets)

        future_summed_scalars = []
        ic("Summing up each gene's read counts")
        for dataframe in all_filtered_extraction_datasets:
            future_summed_scalars.append(client.submit(dataframe.sum, axis=0))

        summed_scalars = client.gather(future_summed_scalars)

        ic("Merging the read counts...")

        future_extraction_scalars = []
        for scalar in summed_scalars:

            f = client.submit(dask.compute, scalar)
            future_extraction_scalars.append(f)

        extraction_scalars = client.gather(future_extraction_scalars)
        combined_extraction_datasets = pd.concat(
            [x[0].to_frame() for x in extraction_scalars],
            axis=0,
        )

        combined_extraction_datasets.index.name = "Gene"
        combined_extraction_datasets.columns = ["Reads"]

        combined_extraction_datasets = combined_extraction_datasets.join(
            barcode_df.set_index("Gene"),
            how="outer",
        ).fillna(0)

        combined_extraction_datasets.to_csv(
>>>>>>> 88da1df0
            f"{args.system_structure.result_dir}/read_counts.csv",
            sep=",",
            header=True,
            index=True,
        )

        ic(f"{sample}+{barcode_path}: Final read count table was generated.")
        return 0
    except Exception as e:
        ic(e)
        return -2


class Helper(object):
    @staticmethod
    def mkdir_if_not(directory: pathlib.Path) -> pathlib.Path:
        """
        > If the directory doesn't exist, create it

        :param directory: The directory to create
        :type directory: str
        :return: A path object
        """
        directory.mkdir(parents=True, exist_ok=True)
        return directory

    @staticmethod
    def load_samples(directory: pathlib.Path) -> list:
        """
        It reads a file and returns a list of non-empty lines that don't start with a hash mark.

        :param directory: the directory of the samples file
        :type directory: pathlib.Path
        :return: A list of samples.
        """
        with open(directory, "r", encoding="utf-8") as file:
            lines = [line.strip("\n") for line in file.readlines()]
            sample_barcode_list = [
                line.split(",")[:2] for line in lines if line[0] != "#"
            ]

        return sample_barcode_list

    @staticmethod  # defensive
    def equal_num_samples_checker(
        proj_path: pathlib.Path, loaded_samples: list, logger
    ):
        """
        > This function checks if the number of samples in the Input folder \
            and in the User folder
        matches

        :param proj_path: pathlib.Path, loaded_samples: list, logger
        :type proj_path: pathlib.Path
        :param loaded_samples: a list of sample names
        :type loaded_samples: list
        :param logger: a logger object
        """

        if len(list(proj_path.glob("*"))) != len(loaded_samples):
            logger.warning(
                "The number of samples in the Input folder and in the User folder does not matched. Check the file list in the Input folder and the project list in the User folder."
            )

            # input_entries = [i.name for i in proj_path.glob("*")]
            # user_entries = [i for i in loaded_samples]
            logger.warning(
                f"Input folder: {len(list(proj_path.glob('*')))}, Project list samples: {len(loaded_samples)}"
            )
            # logger.warning(
            #     f"Input folder: {[i for i in input_entries if i not in user_entries]}"
            # )
            # logger.warning(
            #     f"Project list samples: {[u for u in user_entries if u not in input_entries]}"
            # )
        else:
            logger.info("The file list is correct, pass\n")


class SystemStructure(object):
    def __init__(
        self,
        user_name: str,
        project_name: str,
        base_dir: pathlib.Path = pathlib.Path.cwd() / "Data",
    ):
        from collections import defaultdict
        from typing import DefaultDict

        # https://www.notion.so/dengardengarden/s-Daily-Scrum-Reports-74d406ce961c4af78366a201c1933b66#cd5b57433eca4c6da36145d81adbbe5e
        self.user_name = user_name
        self.project_name = project_name
        self.base_dir = base_dir
        self.input_sample_organizer: DefaultDict[str, pathlib.Path] = defaultdict(
            pathlib.Path
        )
        self.input_file_organizer: DefaultDict[str, pathlib.Path] = defaultdict(
            pathlib.Path
        )
        self.output_sample_organizer: DefaultDict[str, pathlib.Path] = defaultdict(
            pathlib.Path
        )

        self.user_dir = Helper.mkdir_if_not(
            self.base_dir / f'{"User" + "/" + self.user_name}'
        )
        self.barcode_dir = Helper.mkdir_if_not(self.base_dir / "Barcodes")
        self.input_dir = Helper.mkdir_if_not(
            self.base_dir
            / f'{"Input" + "/" + self.user_name + "/" + self.project_name}'
        )
        self.project_samples_path = pathlib.Path(
            self.user_dir / f"{self.project_name}.txt"
        )
        if not self.project_samples_path.exists():
            with open(self.project_samples_path, "w", encoding="utf-8") as f:
                f.write("# Sample,Barcode\n")

        self.output_dir = Helper.mkdir_if_not(
            self.base_dir
            / f'{"Output" + "/" + self.user_name + "/" + self.project_name}'
        )  # TODO is it needed?

    def mkdir_sample(self, sample_name: str, barcode_name: str):
        # TODO
        self.input_sample_organizer[sample_name] = Helper.mkdir_if_not(
            self.input_dir / sample_name
        )
        self.output_sample_organizer[sample_name] = Helper.mkdir_if_not(
            self.output_dir / barcode_name / sample_name
        )
        self.result_dir = Helper.mkdir_if_not(self.output_sample_organizer[sample_name])
        self.parquet_dir = Helper.mkdir_if_not(self.result_dir / "parquets")
        self.full_mat_dir = Helper.mkdir_if_not(self.result_dir / "full_matrix")

        # Check if the result parquet directory is empty
        if len(os.listdir(f"{pathlib.Path.cwd() / self.parquet_dir}")) > 0:
            if not DEBUGGING:
                sp.run(
                    [
                        "rm",
                        "-r",
                        f"{self.result_dir / 'parquets'}",
                    ]
                )
            self.parquet_dir = Helper.mkdir_if_not(
                self.result_dir / "parquets"
            )  # Re-create the directory

        # Check if the filtered parquet directory is empty
        if len(os.listdir(f"{pathlib.Path.cwd() / self.full_mat_dir}")) > 0:
            if not DEBUGGING:
                sp.run(
                    [
                        "rm",
                        "-r",
                        f"{self.result_dir / 'parquets'}",
                    ]
                )
            self.full_mat_dir = Helper.mkdir_if_not(
                self.result_dir / "full_matrix"
            )  # Re-create the directory


# TODO: FLASh integration? https://ccb.jhu.edu/software/FLASH/
def fastp_integration():
    pass


class ExtractorRunner:
    def __init__(self, sample: str, barcode: str, args: SimpleNamespace):
        args.python = sys.executable
        # Find python executable if not specified
        args.system_structure.mkdir_sample(sample, pathlib.Path(barcode).name)
        self.sample = sample
        self.args = args

        for idx, file_path in enumerate(
            [
                p
                for p in self.args.system_structure.input_sample_organizer[
                    self.sample
                ].glob("*")
            ]
        ):
            # Load input file from input sample folder (only one file)
            if file_path.suffix in [".fastq", ".fq", ".fastq.gz", ".fq.gz"]:
                ic(
                    f"Sample name : {args.system_structure.input_sample_organizer[self.sample]}"
                )
                ic(f"File name : {file_path.stem}")
                self.args.system_structure.input_file_organizer[self.sample] = (
                    pathlib.Path.cwd() / file_path
                )
                break

            if (
                idx
                == len(
                    [
                        p
                        for p in self.args.system_structure.input_sample_organizer[
                            self.sample
                        ].glob("*")
                    ]
                )
                - 1
            ):
                raise Exception("No fastq file in the sample folder")

        # self.strInputList  => contains all splitted fastq file path; glob can be used

        self.args.system_structure.seq_split_dir = Helper.mkdir_if_not(
            self.args.system_structure.input_sample_organizer[self.sample]
            / "Split_files"
        )

        if (
            len(
                os.listdir(
                    f"{pathlib.Path.cwd() / self.args.system_structure.seq_split_dir}"
                )
            )
            > 0
        ):
            sp.run(
                [
                    "rm",
                    "-r",
                    f"{pathlib.Path.cwd() / self.args.system_structure.seq_split_dir}",
                ]
            )
            self.args.system_structure.seq_split_dir = Helper.mkdir_if_not(
                self.args.system_structure.input_sample_organizer[self.sample]
                / "Split_files"
            )  # Re-create the directory


def system_struct_checker(func):
    def wrapper(args: SimpleNamespace):

        ic("System structure check : User, Project, Input, Output")
        args.multicore = os.cpu_count() if args.multicore == 0 else args.multicore
        if os.cpu_count() < args.multicore:
            args.logger.warning(
                f"Optimal threads <= {N_PHYSICAL_CORES} : {args.multicore} is not recommended"
            )
        for key, value in sorted(vars(args).items()):
            ic(f"Argument {key}: {value}")

        ic("File num check: input folder and project list")
        Helper.equal_num_samples_checker(
            args.system_structure.input_dir, args.samples, args.logger
        )

        return func(args)

    return wrapper


@system_struct_checker
def run_pipeline(args: SimpleNamespace) -> None:
<<<<<<< HEAD
    # TODO: add parquet remove option

=======
>>>>>>> 88da1df0
    from Core.extractor import extractor_main

    ic("Initilaizing local cluster...")

    # cluster = LocalCUDACluster(
    # processes=True,
    # threads_per_worker=2,
    # memory_limit="4GiB",
    #     dashboard_address=":40928",
    # )
    cluster = LocalCluster(
        processes=True,
        n_workers=N_PHYSICAL_CORES,  # DEBUG
        threads_per_worker=2,
<<<<<<< HEAD
        # memory_limit="4GiB",
=======
>>>>>>> 88da1df0
        dashboard_address=":40928",
        local_directory="./temp",
    )
    client = Client(cluster)
    client.amm.start()

    ic(client)
    ic(client.dashboard_link)

<<<<<<< HEAD
    output_futures = []
=======
>>>>>>> 88da1df0
    for sample, barcode_path in tqdm(args.samples):
        ExtractorRunner(
            sample, barcode_path, args
        )  # TODO: refactor its usage to avoid creating an object
<<<<<<< HEAD
        # Load barcode file
        # The barcode writing rule: 1st-column should be name, and the others are n substrings for joint matching
        ic("Loading barcode file...")
        barcode_df = pd.read_csv(
            barcode_path,
            sep=args.sep,
            header=None,
        ).fillna("")
        barcode_df.columns = ["Gene"] + [
            f"Barcode_{i}" for i in range(1, len(barcode_df.columns))
        ]
        barcode_df.loc[:, ["Barcode" in col for col in barcode_df.columns]].transform(
            lambda x: x.str.upper()
        )
        ic("Loading merged fastq file...")
        bag = db.read_text(
            args.system_structure.input_file_organizer[sample], blocksize="64MiB"
        )
        sequence_ddf = bag.to_dataframe()

        sequence_ddf = (
            sequence_ddf.to_dask_array(lengths=True)
            .reshape(-1, 4)
            .to_dask_dataframe(
                columns=["ID", "Sequence", "Separator", "Quality"],
            )
        )
        sequence_ddf = sequence_ddf.drop(columns=["Separator", "Quality"]).set_index(
            "ID", shuffle_method="p2p"
        )  # drop quality sequence

        ic("Save NGS reads as parquets...")
        sequence_ddf.to_parquet(
            f"{args.system_structure.seq_split_dir}",
            engine="pyarrow",
            compute=True,
            write_index=True,
            write_metadata_file=True,
        )
        del bag

        ic("Parquet generation completed, load parquets")
        sequence_ddf = dd.read_parquet(
            f"{args.system_structure.seq_split_dir}",
            engine="pyarrow",
            calculate_divisions=True,
        )
        ic(sequence_ddf.npartitions)

        if not DEBUGGING:
            ic("Pooling queries...")
            futures = []
            for i, ntp_barcode in tqdm(enumerate(barcode_df.itertuples())):
                f = client.submit(
                    extractor_main,
                    sequence_ddf,
                    ntp_barcode,
                    args.logger,
                    args.system_structure.result_dir,
                    i,
                )
                futures.append(f)
            # Gather results
            ic("Gathering extraction results...")
            rvals = client.gather(futures)
            # client.run(trim_memory)

        else:
            rvals = [
                f"{args.system_structure.result_dir}/parquets/{p}"
                for p in os.listdir(f"{args.system_structure.result_dir}/parquets/")
            ]

            # Remove unexpected files

        if -1 in rvals:
            ic("Error in extraction, check the log file")
            raise Exception("Error in extraction, check the log file")
        else:
            # I/O bound task; fire and forget?

            # Asynchronous read count table generation and indel analysis
            ic("Joining extraction results...")

            filtered_parquet_paths = client.gather(
                client.submit(merge_parquets, args, rvals)
            )
            # ic(summed_vector)

            # ic("Remove ambiguous reads...")
            # futures = []
            # for i, x in enumerate(rvals):
            #     f = client.submit(remove_ambiguous_reads, x, summed_vector, args, i)
            #     futures.append(f)

            # filtered_parquet_paths = client.gather(futures)
            # ic(
            #     combined_extraction_datasets.shape[0].compute()
            #     == sequence_ddf.shape[0].compute()
            # )
            # assert (
            #     combined_extraction_datasets.shape[0].compute()
            #     == sequence_ddf.shape[0].compute()
            # )

            del sequence_ddf
            # client.run(gc.collect)
            # client.run(trim_memory)

            # ic("Save concatenated results as parquets...")
            # combined_extraction_datasets.to_parquet(
            #     f"{args.system_structure.full_mat_dir}",
            #     engine="pyarrow",
            #     write_index=True,
            #     write_metadata_file=True,
            #     compute=True,
            # )

            ic("Full result parquet generation completed, load parquets")
            # combined_extraction_datasets = dd.read_parquet(
            #     f"{args.system_structure.full_mat_dir}",
            #     engine="pyarrow",
            #     calculate_divisions=True,
            #     # split_row_groups=True,
            # )
            # scattered_extraction_datasets = client.scatter(combined_extraction_datasets)
            f = client.submit(
                finalize,
                # combined_extraction_datasets,
                filtered_parquet_paths,
                args,
                sample,
                barcode_path,
            )

            output_futures.append(f)

            # ic(
            #     f"Extraction process completed and merging job fired.{100*(sample_i+1)}/{len(args.samples)}%"
            # )
=======
        while True:
            try:

                ic("Loading merged fastq file...")
                bag = db.read_text(
                    args.system_structure.input_file_organizer[sample],
                    blocksize="100MiB",
                )
                sequence_ddf = bag.to_dataframe()
                sequence_ddf = (
                    sequence_ddf.to_dask_array(lengths=True)
                    .reshape(-1, 4)
                    .to_dask_dataframe(
                        columns=["ID", "Sequence", "Separator", "Quality"],
                    )
                )
                sequence_ddf = sequence_ddf.drop(columns=["Separator"]).set_index("ID")

                ic("Save NGS reads as parquets...")
                sequence_ddf.to_parquet(
                    f"{args.system_structure.seq_split_dir}",
                    compute=True,
                )
                del bag

                ic("Parquet generation completed, load parquets")
                sequence_ddf = dd.read_parquet(
                    f"{args.system_structure.seq_split_dir}",
                    calculate_divisions=True,
                )
                ic(sequence_ddf.npartitions)

                # Load barcode file
                # The barcode writing rule: 1st-column should be name, and the others are n substrings for joint matching
                ic("Loading barcode file...")
                barcode_df = pd.read_csv(
                    barcode_path,
                    sep=args.sep,
                    header=None,
                ).fillna("")
                barcode_df.columns = ["Gene"] + [
                    f"Barcode_{i}" for i in range(1, len(barcode_df.columns))
                ]

                # TODO: Gene uniqueness test
                if not barcode_df["Gene"].is_unique:
                    ic("Gene names are not unique")
                    ic(barcode_df["Gene"].duplicated())
                    ic("Drop duplicated gene names...")
                    barcode_df = barcode_df.drop_duplicates(subset="Gene")

                barcode_df.loc[
                    :, ["Barcode" in col for col in barcode_df.columns]
                ].transform(lambda x: x.str.upper())

                if not DEBUGGING:
                    ic("Pooling queries...")
                    futures = []
                    for ntp_barcode in tqdm(barcode_df.itertuples()):
                        f = client.submit(
                            extractor_main,
                            sequence_ddf,
                            ntp_barcode,
                            args.logger,
                            args.system_structure.result_dir,
                        )
                        futures.append(f)
                    rvals = client.gather(futures)

                else:
                    rvals = [
                        f"{args.system_structure.result_dir}/parquets/{p}"
                        for p in os.listdir(
                            f"{args.system_structure.result_dir}/parquets"
                        )
                    ]
>>>>>>> 88da1df0

                if -1 in rvals:
                    ic("Error in extraction, check the log file")
                    raise Exception("Error in extraction, check the log file")
                else:
                    try:
                        ic("Joining extraction results...")

                        filtered_df_paths = filter_parquets(
                            args,
                            rvals,
                            f"{args.system_structure.seq_split_dir}/*.parquet",
                            client,
                        )

                        del sequence_ddf, rvals

                        get_readcount_table(
                            args=args,
                            sample=sample,
                            splitted_read_count_table_paths=filtered_df_paths,
                            barcode_path=barcode_path,
                            barcode_df=barcode_df,
                            client=client,
                        )

                        # TODO: Indel analysis using the full matrix
                        indel_analysis()
                    except Exception as e:
                        ic("Downstream task failed, check the log file")
                        ic(e)
                        ic(traceback.format_exc())

                client.run(trim_memory)
                break  # Exit the loop
            except concurrent.futures._base.CancelledError:
                ic(f"Cancelled Error: {sample}, retrying...")
            except Exception as e:
                ic(e)
                ic(traceback.format_exc())
                args.logger.error(e)
                raise e

    ic("All merging jobs finished...")
    # client.close()<|MERGE_RESOLUTION|>--- conflicted
+++ resolved
@@ -19,21 +19,6 @@
 
 import dask
 import pandas as pd
-<<<<<<< HEAD
-from dask import array as da
-from dask import bag as db
-from dask import dataframe as dd
-from dask.distributed import Client, LocalCluster, wait
-
-# from dask_cuda import LocalCUDACluster
-from icecream import ic
-from tqdm import tqdm
-
-dask.config.set(
-    {
-        "dataframe.convert-string": True,
-        # "dataframe.backend": "cudf",
-=======
 import polars as pl
 from dask import bag as db
 from dask import dataframe as dd
@@ -45,7 +30,6 @@
 dask.config.set(
     {
         "dataframe.convert-string": True,
->>>>>>> 88da1df0
     }
 )
 
@@ -54,11 +38,7 @@
     return datetime.now().strftime("%Y-%m-%d %H:%M:%S")
 
 
-<<<<<<< HEAD
-ic.configureOutput(prefix=f"{time_format()} | ")
-=======
 ic.configureOutput(prefix=f"{datetime.now().strftime('%Y-%m-%d %H:%M:%S')} | ")
->>>>>>> 88da1df0
 ic.configureOutput(includeContext=True)
 
 
@@ -67,41 +47,9 @@
     return libc.malloc_trim(0)
 
 
-<<<<<<< HEAD
-# def binary_tree_merge(dataframes):
-#     if len(dataframes) == 1:
-#         return dataframes[0]
-#     mid = len(dataframes) // 2
-#     left = binary_tree_merge(dataframes[:mid])
-#     right = binary_tree_merge(dataframes[mid:])
-#     return left.merge(right, left_index=True, right_index=True)
-
-
-# def remove_ambiguous_reads(dataframe_path, summed_vector, args, i):
-#     ic(f"Reading parquet file {dataframe_path}...")
-#     dataframe = dd.read_parquet(
-#         dataframe_path, engine="pyarrow", calculate_divisions=True
-#     )
-#     dataframe["Sum"] = summed_vector
-#     dataframe = dataframe[
-#         (dataframe["Sum"] <= 2)
-#         & (dataframe["Sum"] > 0)  # TODO: Generalize FILTER_CONDITION
-#     ]  # Remove ambiguous sequences sparse
-#     dataframe = dataframe.drop(columns=["Sum"])
-#     dataframe.to_parquet(
-#         f"{args.system_structure.full_mat_dir}/{i}",  # filtered parquets TODO: rename this variable
-#         engine="pyarrow",
-#         write_index=True,
-#         write_metadata_file=True,
-#         compute=True,
-#     )
-
-#     return f"{args.system_structure.full_mat_dir}/{i}"
-=======
 def indel_analysis():
     ic("Indel analysis... (Not implemented yet)")
     # Use CRISPREsso API
->>>>>>> 88da1df0
 
     return 0
 
@@ -157,33 +105,6 @@
         pbar.close()
         return stack[0].persist()
 
-<<<<<<< HEAD
-def merge_parquets(
-    args,
-    rvals,
-):
-
-    try:
-        ic("Reading parquet files...")
-        lazy_all_extraction_datasets = [
-            dask.delayed(dd.read_parquet)(
-                x,
-                engine="pyarrow",
-                calculate_divisions=True,
-            )
-            for x in rvals
-        ]
-        ic("Lazily loading parquet files...")
-        all_extraction_datasets = dask.compute(*lazy_all_extraction_datasets)
-        all_count_vectors = [
-            x.values.astype(int).squeeze().persist() for x in all_extraction_datasets
-        ]
-        delayed_summed_vector = dask.delayed(sum)(all_count_vectors)
-        summed_vector = da.from_delayed(
-            delayed_summed_vector,
-            shape=(len(all_count_vectors[0].compute_chunk_sizes()),),
-            dtype=int,
-=======
     try:
         ic("Loading raw extraction parquet files...")
 
@@ -224,36 +145,10 @@
         summed_frame["Ambiguity"] = False
         summed_frame["Ambiguity"] = summed_frame["Ambiguity"].mask(
             (summed_frame[0] > 2), True
->>>>>>> 88da1df0
         )
         ambiguity_mask = summed_frame["Ambiguity"]
         ambiguity_mask = ambiguity_mask.persist()
 
-<<<<<<< HEAD
-        ic("Summing up read counts...")
-        rvals = []
-        for i, dataframe in enumerate(
-            all_extraction_datasets
-        ):  # TODO: Refactor this part to a function
-
-            dataframe["Sum"] = summed_vector
-            dataframe = dataframe[
-                (dataframe["Sum"] <= 2)
-                & (dataframe["Sum"] > 0)  # TODO: Generalize FILTER_CONDITION
-            ]  # Remove ambiguous sequences sparse
-            dataframe = dataframe.drop(columns=["Sum"])
-            dataframe = dataframe.persist()
-            dataframe.to_parquet(
-                f"{args.system_structure.full_mat_dir}/{i}",  # filtered parquets TODO: rename this variable
-                engine="pyarrow",
-                write_index=True,
-                write_metadata_file=True,
-                compute=True,
-            )
-            rvals.append(f"{args.system_structure.full_mat_dir}/{i}")
-
-        return rvals
-=======
         # Filtering based on the sum of the read counts
         ic("Filtering ambiguous reads...")
         ic("Submitting calculations...")
@@ -279,7 +174,6 @@
 
     except FileNotFoundError as e:
         ic(e)
->>>>>>> 88da1df0
 
     except Exception as e:
         ic(e)
@@ -288,13 +182,7 @@
         return -1
 
 
-<<<<<<< HEAD
-def finalize(
-    # combined_extraction_datasets,
-    filtered_parquet_paths,
-=======
 def get_readcount_table(
->>>>>>> 88da1df0
     args,
     sample,
     splitted_read_count_table_paths,
@@ -304,30 +192,6 @@
 ):
 
     try:
-<<<<<<< HEAD
-        ic("Reading parquet files...")
-        lazy_all_extraction_datasets = [
-            dask.delayed(dd.read_parquet)(
-                x,
-                engine="pyarrow",
-                calculate_divisions=True,
-            )
-            for x in filtered_parquet_paths
-        ]
-        ic("Lazily loading parquet files...")
-        all_extraction_datasets = dask.compute(*lazy_all_extraction_datasets)
-
-        ic("Summing up read counts...")
-        summed_barcodes = [x.sum(axis=0).persist() for x in all_extraction_datasets]
-
-        all_extraction_datasets = dd.concat(summed_barcodes, axis=0)
-        all_extraction_datasets.visualize(
-            filename=f"{args.system_structure.result_dir}/post_processing.png"
-        )
-
-        ic(f"{sample}+{barcode}: Extraction future generated.")
-        all_extraction_datasets.compute().to_csv(
-=======
         ic("Pooling filtered parquet files...")
         lazy_all_extraction_datasets = []
         for file in splitted_read_count_table_paths:
@@ -372,7 +236,6 @@
         ).fillna(0)
 
         combined_extraction_datasets.to_csv(
->>>>>>> 88da1df0
             f"{args.system_structure.result_dir}/read_counts.csv",
             sep=",",
             header=True,
@@ -635,11 +498,6 @@
 
 @system_struct_checker
 def run_pipeline(args: SimpleNamespace) -> None:
-<<<<<<< HEAD
-    # TODO: add parquet remove option
-
-=======
->>>>>>> 88da1df0
     from Core.extractor import extractor_main
 
     ic("Initilaizing local cluster...")
@@ -654,10 +512,6 @@
         processes=True,
         n_workers=N_PHYSICAL_CORES,  # DEBUG
         threads_per_worker=2,
-<<<<<<< HEAD
-        # memory_limit="4GiB",
-=======
->>>>>>> 88da1df0
         dashboard_address=":40928",
         local_directory="./temp",
     )
@@ -667,156 +521,10 @@
     ic(client)
     ic(client.dashboard_link)
 
-<<<<<<< HEAD
-    output_futures = []
-=======
->>>>>>> 88da1df0
     for sample, barcode_path in tqdm(args.samples):
         ExtractorRunner(
             sample, barcode_path, args
         )  # TODO: refactor its usage to avoid creating an object
-<<<<<<< HEAD
-        # Load barcode file
-        # The barcode writing rule: 1st-column should be name, and the others are n substrings for joint matching
-        ic("Loading barcode file...")
-        barcode_df = pd.read_csv(
-            barcode_path,
-            sep=args.sep,
-            header=None,
-        ).fillna("")
-        barcode_df.columns = ["Gene"] + [
-            f"Barcode_{i}" for i in range(1, len(barcode_df.columns))
-        ]
-        barcode_df.loc[:, ["Barcode" in col for col in barcode_df.columns]].transform(
-            lambda x: x.str.upper()
-        )
-        ic("Loading merged fastq file...")
-        bag = db.read_text(
-            args.system_structure.input_file_organizer[sample], blocksize="64MiB"
-        )
-        sequence_ddf = bag.to_dataframe()
-
-        sequence_ddf = (
-            sequence_ddf.to_dask_array(lengths=True)
-            .reshape(-1, 4)
-            .to_dask_dataframe(
-                columns=["ID", "Sequence", "Separator", "Quality"],
-            )
-        )
-        sequence_ddf = sequence_ddf.drop(columns=["Separator", "Quality"]).set_index(
-            "ID", shuffle_method="p2p"
-        )  # drop quality sequence
-
-        ic("Save NGS reads as parquets...")
-        sequence_ddf.to_parquet(
-            f"{args.system_structure.seq_split_dir}",
-            engine="pyarrow",
-            compute=True,
-            write_index=True,
-            write_metadata_file=True,
-        )
-        del bag
-
-        ic("Parquet generation completed, load parquets")
-        sequence_ddf = dd.read_parquet(
-            f"{args.system_structure.seq_split_dir}",
-            engine="pyarrow",
-            calculate_divisions=True,
-        )
-        ic(sequence_ddf.npartitions)
-
-        if not DEBUGGING:
-            ic("Pooling queries...")
-            futures = []
-            for i, ntp_barcode in tqdm(enumerate(barcode_df.itertuples())):
-                f = client.submit(
-                    extractor_main,
-                    sequence_ddf,
-                    ntp_barcode,
-                    args.logger,
-                    args.system_structure.result_dir,
-                    i,
-                )
-                futures.append(f)
-            # Gather results
-            ic("Gathering extraction results...")
-            rvals = client.gather(futures)
-            # client.run(trim_memory)
-
-        else:
-            rvals = [
-                f"{args.system_structure.result_dir}/parquets/{p}"
-                for p in os.listdir(f"{args.system_structure.result_dir}/parquets/")
-            ]
-
-            # Remove unexpected files
-
-        if -1 in rvals:
-            ic("Error in extraction, check the log file")
-            raise Exception("Error in extraction, check the log file")
-        else:
-            # I/O bound task; fire and forget?
-
-            # Asynchronous read count table generation and indel analysis
-            ic("Joining extraction results...")
-
-            filtered_parquet_paths = client.gather(
-                client.submit(merge_parquets, args, rvals)
-            )
-            # ic(summed_vector)
-
-            # ic("Remove ambiguous reads...")
-            # futures = []
-            # for i, x in enumerate(rvals):
-            #     f = client.submit(remove_ambiguous_reads, x, summed_vector, args, i)
-            #     futures.append(f)
-
-            # filtered_parquet_paths = client.gather(futures)
-            # ic(
-            #     combined_extraction_datasets.shape[0].compute()
-            #     == sequence_ddf.shape[0].compute()
-            # )
-            # assert (
-            #     combined_extraction_datasets.shape[0].compute()
-            #     == sequence_ddf.shape[0].compute()
-            # )
-
-            del sequence_ddf
-            # client.run(gc.collect)
-            # client.run(trim_memory)
-
-            # ic("Save concatenated results as parquets...")
-            # combined_extraction_datasets.to_parquet(
-            #     f"{args.system_structure.full_mat_dir}",
-            #     engine="pyarrow",
-            #     write_index=True,
-            #     write_metadata_file=True,
-            #     compute=True,
-            # )
-
-            ic("Full result parquet generation completed, load parquets")
-            # combined_extraction_datasets = dd.read_parquet(
-            #     f"{args.system_structure.full_mat_dir}",
-            #     engine="pyarrow",
-            #     calculate_divisions=True,
-            #     # split_row_groups=True,
-            # )
-            # scattered_extraction_datasets = client.scatter(combined_extraction_datasets)
-            f = client.submit(
-                finalize,
-                # combined_extraction_datasets,
-                filtered_parquet_paths,
-                args,
-                sample,
-                barcode_path,
-            )
-
-            output_futures.append(f)
-
-            # ic(
-            #     f"Extraction process completed and merging job fired.{100*(sample_i+1)}/{len(args.samples)}%"
-            # )
-=======
         while True:
             try:
 
@@ -893,7 +601,6 @@
                             f"{args.system_structure.result_dir}/parquets"
                         )
                     ]
->>>>>>> 88da1df0
 
                 if -1 in rvals:
                     ic("Error in extraction, check the log file")
