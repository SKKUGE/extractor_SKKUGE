--- conflicted
+++ resolved
@@ -151,6 +151,7 @@
         self.output_sample_organizer[sample_name] = Helper.mkdir_if_not(self.output_dir / barcode_name / sample_name)
         self.result_dir = Helper.mkdir_if_not(self.output_sample_organizer[sample_name])
         self.parquet_dir = Helper.mkdir_if_not(self.result_dir / "parquets")
+        # self.full_mat_dir = Helper.mkdir_if_not(self.result_dir / "full_matrix")
         # self.full_mat_dir = Helper.mkdir_if_not(self.result_dir / "full_matrix")
         if not DEBUGGING:
             if len(os.listdir(f"{pathlib.Path.cwd() / self.parquet_dir}")) > 0:
@@ -319,19 +320,11 @@
             WITH (FORMAT CSV, HEADER, DELIMITER ',');
             """
         )
-<<<<<<< HEAD
         end = datetime.now()
         ic(f"Elapsed time: {end - start} for {sample}+{barcode_path}")
         with open(args.system_structure.project_samples_path, "a", encoding="utf-8") as f:
             f.write(f"{sample},{barcode_path}\n")
             f.write(f"# {end - start} s elapsed\n")
-=======
-    end = datetime.now()
-    ic(f"Elapsed time: {end - start} for {sample}+{barcode_path}")
-    with open(args.system_structure.project_samples_path, "a", encoding="utf-8") as f:
-        f.write(f"{sample},{barcode_path}\n")
-        f.write(f"# {end - start} s elapsed\n")
->>>>>>> d9f05d12
 
     ic("All merging jobs fired. Waiting for the final result...")
 
